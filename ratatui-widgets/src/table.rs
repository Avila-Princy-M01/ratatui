--- conflicted
+++ resolved
@@ -4988,18 +4988,18 @@
     }
 
     #[test]
-<<<<<<< HEAD
+ issue-604-solved
     fn render_with_block_and_internal_borders() {
         let mut buf = Buffer::empty(Rect::new(0, 0, 20, 6));
-=======
+
     fn render_in_minimal_buffer() {
         let mut buffer = Buffer::empty(Rect::new(0, 0, 1, 1));
->>>>>>> 1fe64de0
+main
         let rows = vec![
             Row::new(vec!["Cell1", "Cell2", "Cell3"]),
             Row::new(vec!["Cell4", "Cell5", "Cell6"]),
         ];
-<<<<<<< HEAD
+ issue-604-solved
         let table = Table::new(rows, [Constraint::Length(6); 3])
             .block(Block::bordered().title("Table"))
             .internal_borders(TableBorders::ALL)
@@ -5360,7 +5360,7 @@
                 );
             }
         }
-=======
+
         let table = Table::new(rows, [Constraint::Length(10); 3])
             .header(Row::new(vec!["Header1", "Header2", "Header3"]))
             .footer(Row::new(vec!["Footer1", "Footer2", "Footer3"]));
@@ -5381,6 +5381,6 @@
             .footer(Row::new(vec!["Footer1", "Footer2", "Footer3"]));
         // This should not panic, even if the buffer has zero size.
         Widget::render(table, buffer.area, &mut buffer);
->>>>>>> 1fe64de0
+ main
     }
 }